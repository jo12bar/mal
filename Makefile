--- conflicted
+++ resolved
@@ -94,12 +94,8 @@
 	guile haskell haxe hy io java js jq julia kotlin livescript logo lua make mal \
 	matlab miniMAL nasm nim objc objpascal ocaml perl perl6 php picolisp pike plpgsql \
 	plsql powershell ps python python.2 r racket rexx rpython ruby rust scala scheme skew \
-<<<<<<< HEAD
 	swift swift3 swift4 swift5 tcl ts vala vb vhdl vimscript wasm wren yorick zig \
 	rust_jo12bar
-=======
-	swift swift3 swift4 swift5 tcl ts vala vb vhdl vimscript wasm wren yorick xslt zig
->>>>>>> 15a11c06
 
 EXTENSION = .mal
 
